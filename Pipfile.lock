--- conflicted
+++ resolved
@@ -19,7 +19,6 @@
     "develop": {
         "bleach": {
             "hashes": [
-<<<<<<< HEAD
                 "sha256:6123ddc1052673e52bab52cdc955bcb57a015264a1c57d37bea2f6b817af0125",
                 "sha256:98b3170739e5e83dd9dc19633f074727ad848cbedb6026708c8ac2d3b697a433"
             ],
@@ -85,94 +84,9 @@
                 "sha256:fd78e5fee591709f32ef6edb9a015b4aa1a5022598e36227500c8f4e02328d9c"
             ],
             "version": "==1.14.5"
-=======
-                "sha256:0900d8b37eba61a802ee40ac0061f8c2b5dee29c1927dd1d233e075ebf5a71da",
-                "sha256:4d2651ab93271d1129ac9cbc679f524565cc8a1b791909c4a51eac4446a15994"
-            ],
-            "markers": "python_version >= '3.6'",
-            "version": "==4.1.0"
-        },
-        "certifi": {
-            "hashes": [
-                "sha256:35824b4c3a97115964b408844d64aa14db1cc518f6562e8d7261699d1350a9e3",
-                "sha256:4ad3232f5e926d6718ec31cfc1fcadfde020920e278684144551c91769c7bc18"
-            ],
-            "index": "pypi",
-            "version": "==2022.12.7"
-        },
-        "cffi": {
-            "hashes": [
-                "sha256:00a9ed42e88df81ffae7a8ab6d9356b371399b91dbdf0c3cb1e84c03a13aceb5",
-                "sha256:03425bdae262c76aad70202debd780501fabeaca237cdfddc008987c0e0f59ef",
-                "sha256:04ed324bda3cda42b9b695d51bb7d54b680b9719cfab04227cdd1e04e5de3104",
-                "sha256:0e2642fe3142e4cc4af0799748233ad6da94c62a8bec3a6648bf8ee68b1c7426",
-                "sha256:173379135477dc8cac4bc58f45db08ab45d228b3363adb7af79436135d028405",
-                "sha256:198caafb44239b60e252492445da556afafc7d1e3ab7a1fb3f0584ef6d742375",
-                "sha256:1e74c6b51a9ed6589199c787bf5f9875612ca4a8a0785fb2d4a84429badaf22a",
-                "sha256:2012c72d854c2d03e45d06ae57f40d78e5770d252f195b93f581acf3ba44496e",
-                "sha256:21157295583fe8943475029ed5abdcf71eb3911894724e360acff1d61c1d54bc",
-                "sha256:2470043b93ff09bf8fb1d46d1cb756ce6132c54826661a32d4e4d132e1977adf",
-                "sha256:285d29981935eb726a4399badae8f0ffdff4f5050eaa6d0cfc3f64b857b77185",
-                "sha256:30d78fbc8ebf9c92c9b7823ee18eb92f2e6ef79b45ac84db507f52fbe3ec4497",
-                "sha256:320dab6e7cb2eacdf0e658569d2575c4dad258c0fcc794f46215e1e39f90f2c3",
-                "sha256:33ab79603146aace82c2427da5ca6e58f2b3f2fb5da893ceac0c42218a40be35",
-                "sha256:3548db281cd7d2561c9ad9984681c95f7b0e38881201e157833a2342c30d5e8c",
-                "sha256:3799aecf2e17cf585d977b780ce79ff0dc9b78d799fc694221ce814c2c19db83",
-                "sha256:39d39875251ca8f612b6f33e6b1195af86d1b3e60086068be9cc053aa4376e21",
-                "sha256:3b926aa83d1edb5aa5b427b4053dc420ec295a08e40911296b9eb1b6170f6cca",
-                "sha256:3bcde07039e586f91b45c88f8583ea7cf7a0770df3a1649627bf598332cb6984",
-                "sha256:3d08afd128ddaa624a48cf2b859afef385b720bb4b43df214f85616922e6a5ac",
-                "sha256:3eb6971dcff08619f8d91607cfc726518b6fa2a9eba42856be181c6d0d9515fd",
-                "sha256:40f4774f5a9d4f5e344f31a32b5096977b5d48560c5592e2f3d2c4374bd543ee",
-                "sha256:4289fc34b2f5316fbb762d75362931e351941fa95fa18789191b33fc4cf9504a",
-                "sha256:470c103ae716238bbe698d67ad020e1db9d9dba34fa5a899b5e21577e6d52ed2",
-                "sha256:4f2c9f67e9821cad2e5f480bc8d83b8742896f1242dba247911072d4fa94c192",
-                "sha256:50a74364d85fd319352182ef59c5c790484a336f6db772c1a9231f1c3ed0cbd7",
-                "sha256:54a2db7b78338edd780e7ef7f9f6c442500fb0d41a5a4ea24fff1c929d5af585",
-                "sha256:5635bd9cb9731e6d4a1132a498dd34f764034a8ce60cef4f5319c0541159392f",
-                "sha256:59c0b02d0a6c384d453fece7566d1c7e6b7bae4fc5874ef2ef46d56776d61c9e",
-                "sha256:5d598b938678ebf3c67377cdd45e09d431369c3b1a5b331058c338e201f12b27",
-                "sha256:5df2768244d19ab7f60546d0c7c63ce1581f7af8b5de3eb3004b9b6fc8a9f84b",
-                "sha256:5ef34d190326c3b1f822a5b7a45f6c4535e2f47ed06fec77d3d799c450b2651e",
-                "sha256:6975a3fac6bc83c4a65c9f9fcab9e47019a11d3d2cf7f3c0d03431bf145a941e",
-                "sha256:6c9a799e985904922a4d207a94eae35c78ebae90e128f0c4e521ce339396be9d",
-                "sha256:70df4e3b545a17496c9b3f41f5115e69a4f2e77e94e1d2a8e1070bc0c38c8a3c",
-                "sha256:7473e861101c9e72452f9bf8acb984947aa1661a7704553a9f6e4baa5ba64415",
-                "sha256:8102eaf27e1e448db915d08afa8b41d6c7ca7a04b7d73af6514df10a3e74bd82",
-                "sha256:87c450779d0914f2861b8526e035c5e6da0a3199d8f1add1a665e1cbc6fc6d02",
-                "sha256:8b7ee99e510d7b66cdb6c593f21c043c248537a32e0bedf02e01e9553a172314",
-                "sha256:91fc98adde3d7881af9b59ed0294046f3806221863722ba7d8d120c575314325",
-                "sha256:94411f22c3985acaec6f83c6df553f2dbe17b698cc7f8ae751ff2237d96b9e3c",
-                "sha256:98d85c6a2bef81588d9227dde12db8a7f47f639f4a17c9ae08e773aa9c697bf3",
-                "sha256:9ad5db27f9cabae298d151c85cf2bad1d359a1b9c686a275df03385758e2f914",
-                "sha256:a0b71b1b8fbf2b96e41c4d990244165e2c9be83d54962a9a1d118fd8657d2045",
-                "sha256:a0f100c8912c114ff53e1202d0078b425bee3649ae34d7b070e9697f93c5d52d",
-                "sha256:a591fe9e525846e4d154205572a029f653ada1a78b93697f3b5a8f1f2bc055b9",
-                "sha256:a5c84c68147988265e60416b57fc83425a78058853509c1b0629c180094904a5",
-                "sha256:a66d3508133af6e8548451b25058d5812812ec3798c886bf38ed24a98216fab2",
-                "sha256:a8c4917bd7ad33e8eb21e9a5bbba979b49d9a97acb3a803092cbc1133e20343c",
-                "sha256:b3bbeb01c2b273cca1e1e0c5df57f12dce9a4dd331b4fa1635b8bec26350bde3",
-                "sha256:cba9d6b9a7d64d4bd46167096fc9d2f835e25d7e4c121fb2ddfc6528fb0413b2",
-                "sha256:cc4d65aeeaa04136a12677d3dd0b1c0c94dc43abac5860ab33cceb42b801c1e8",
-                "sha256:ce4bcc037df4fc5e3d184794f27bdaab018943698f4ca31630bc7f84a7b69c6d",
-                "sha256:cec7d9412a9102bdc577382c3929b337320c4c4c4849f2c5cdd14d7368c5562d",
-                "sha256:d400bfb9a37b1351253cb402671cea7e89bdecc294e8016a707f6d1d8ac934f9",
-                "sha256:d61f4695e6c866a23a21acab0509af1cdfd2c013cf256bbf5b6b5e2695827162",
-                "sha256:db0fbb9c62743ce59a9ff687eb5f4afbe77e5e8403d6697f7446e5f609976f76",
-                "sha256:dd86c085fae2efd48ac91dd7ccffcfc0571387fe1193d33b6394db7ef31fe2a4",
-                "sha256:e00b098126fd45523dd056d2efba6c5a63b71ffe9f2bbe1a4fe1716e1d0c331e",
-                "sha256:e229a521186c75c8ad9490854fd8bbdd9a0c9aa3a524326b55be83b54d4e0ad9",
-                "sha256:e263d77ee3dd201c3a142934a086a4450861778baaeeb45db4591ef65550b0a6",
-                "sha256:ed9cb427ba5504c1dc15ede7d516b84757c3e3d7868ccc85121d9310d27eed0b",
-                "sha256:fa6693661a4c91757f4412306191b6dc88c1703f780c8234035eac011922bc01",
-                "sha256:fcd131dd944808b5bdb38e6f5b53013c5aa4f334c5cad0c72742f6eba4b73db0"
-            ],
-            "version": "==1.15.1"
->>>>>>> 1d51f9af
         },
         "charset-normalizer": {
             "hashes": [
-<<<<<<< HEAD
                 "sha256:0d6f53a15db4120f2b08c94f11e7d93d2c911ee118b6b30a04ec3ee8310179fa",
                 "sha256:f864054d66fd9118f2e67044ac8981a54775ec5b67aed0441892edb553d21da5"
             ],
@@ -259,127 +173,6 @@
                 "sha256:d66e804411278594d764fc69ec36ec13d9ae9147193a1740cd34d272ca383b8e"
             ],
             "version": "==2.9.0"
-=======
-                "sha256:2857e29ff0d34db842cd7ca3230549d1a697f96ee6d3fb071cfa6c7393832597",
-                "sha256:6881edbebdb17b39b4eaaa821b438bf6eddffb4468cf344f09f89def34a8b1df"
-            ],
-            "markers": "python_version >= '3'",
-            "version": "==2.0.12"
-
-        },
-        "cryptography": {
-            "hashes": [
-                "sha256:0e70da4bdff7601b0ef48e6348339e490ebfb0cbe638e083c9c41fb49f00c8bd",
-                "sha256:10652dd7282de17990b88679cb82f832752c4e8237f0c714be518044269415db",
-                "sha256:175c1a818b87c9ac80bb7377f5520b7f31b3ef2a0004e2420319beadedb67290",
-                "sha256:1d7e632804a248103b60b16fb145e8df0bc60eed790ece0d12efe8cd3f3e7744",
-                "sha256:1f13ddda26a04c06eb57119caf27a524ccae20533729f4b1e4a69b54e07035eb",
-                "sha256:2ec2a8714dd005949d4019195d72abed84198d877112abb5a27740e217e0ea8d",
-                "sha256:2fa36a7b2cc0998a3a4d5af26ccb6273f3df133d61da2ba13b3286261e7efb70",
-                "sha256:2fb481682873035600b5502f0015b664abc26466153fab5c6bc92c1ea69d478b",
-                "sha256:3178d46f363d4549b9a76264f41c6948752183b3f587666aff0555ac50fd7876",
-                "sha256:4367da5705922cf7070462e964f66e4ac24162e22ab0a2e9d31f1b270dd78083",
-                "sha256:4eb85075437f0b1fd8cd66c688469a0c4119e0ba855e3fef86691971b887caf6",
-                "sha256:50a1494ed0c3f5b4d07650a68cd6ca62efe8b596ce743a5c94403e6f11bf06c1",
-                "sha256:53049f3379ef05182864d13bb9686657659407148f901f3f1eee57a733fb4b00",
-                "sha256:6391e59ebe7c62d9902c24a4d8bcbc79a68e7c4ab65863536127c8a9cd94043b",
-                "sha256:67461b5ebca2e4c2ab991733f8ab637a7265bb582f07c7c88914b5afb88cb95b",
-                "sha256:78e47e28ddc4ace41dd38c42e6feecfdadf9c3be2af389abbfeef1ff06822285",
-                "sha256:80ca53981ceeb3241998443c4964a387771588c4e4a5d92735a493af868294f9",
-                "sha256:8a4b2bdb68a447fadebfd7d24855758fe2d6fecc7fed0b78d190b1af39a8e3b0",
-                "sha256:8e45653fb97eb2f20b8c96f9cd2b3a0654d742b47d638cf2897afbd97f80fa6d",
-                "sha256:998cd19189d8a747b226d24c0207fdaa1e6658a1d3f2494541cb9dfbf7dcb6d2",
-                "sha256:a10498349d4c8eab7357a8f9aa3463791292845b79597ad1b98a543686fb1ec8",
-                "sha256:b4cad0cea995af760f82820ab4ca54e5471fc782f70a007f31531957f43e9dee",
-                "sha256:bfe6472507986613dc6cc00b3d492b2f7564b02b3b3682d25ca7f40fa3fd321b",
-                "sha256:c9e0d79ee4c56d841bd4ac6e7697c8ff3c8d6da67379057f29e66acffcd1e9a7",
-                "sha256:ca57eb3ddaccd1112c18fc80abe41db443cc2e9dcb1917078e02dfa010a4f353",
-                "sha256:ce127dd0a6a0811c251a6cddd014d292728484e530d80e872ad9806cfb1c5b3c"
-            ],
-            "markers": "python_version >= '3.6'",
-            "version": "==38.0.4"
-
-        },
-        "docutils": {
-            "hashes": [
-                "sha256:23010f129180089fbcd3bc08cfefccb3b890b0050e1ca00c867036e9d161b98c",
-                "sha256:679987caf361a7539d76e584cbeddc311e3aee937877c87346f31debc63e9d06"
-            ],
-            "markers": "python_version >= '2.7' and python_version not in '3.0, 3.1, 3.2, 3.3, 3.4'",
-            "version": "==0.18.1"
-        },
-        "idna": {
-            "hashes": [
-                "sha256:814f528e8dead7d329833b91c5faa87d60bf71824cd12a7530b5526063d02cb4",
-                "sha256:90b77e79eaa3eba6de819a0c442c0b4ceefc341a7a2ab77d7562bf49f425c5c2"
-            ],
-            "markers": "python_version >= '3'",
-            "version": "==3.4"
-        },
-        "importlib-metadata": {
-            "hashes": [
-                "sha256:65a9576a5b2d58ca44d133c42a241905cc45e34d2c06fd5ba2bafa221e5d7b5e",
-                "sha256:766abffff765960fcc18003801f7044eb6755ffae4521c8e8ce8e83b9c9b0668"
-            ],
-            "markers": "python_version < '3.8'",
-            "version": "==4.8.3"
-        },
-        "importlib-resources": {
-            "hashes": [
-                "sha256:33a95faed5fc19b4bc16b29a6eeae248a3fe69dd55d4d229d2b480e23eeaad45",
-                "sha256:d756e2f85dd4de2ba89be0b21dba2a3bbec2e871a42a3a16719258a11f87506b"
-            ],
-            "markers": "python_version < '3.7'",
-            "version": "==5.4.0"
-        },
-        "jeepney": {
-            "hashes": [
-                "sha256:1b5a0ea5c0e7b166b2f5895b91a08c14de8915afda4407fb5022a195224958ac",
-                "sha256:fa9e232dfa0c498bd0b8a3a73b8d8a31978304dcef0515adc859d4e096f96f4f"
-            ],
-            "markers": "sys_platform == 'linux'",
-            "version": "==0.7.1"
-        },
-        "keyring": {
-            "hashes": [
-                "sha256:17e49fb0d6883c2b4445359434dba95aad84aabb29bbff044ad0ed7100232eca",
-                "sha256:89cbd74d4683ed164c8082fb38619341097741323b3786905c6dac04d6915a55"
-            ],
-            "markers": "python_version >= '3.6'",
-            "version": "==23.4.1"
-        },
-        "packaging": {
-            "hashes": [
-                "sha256:dd47c42927d89ab911e606518907cc2d3a1f38bbd026385970643f9c5b8ecfeb",
-                "sha256:ef103e05f519cdc783ae24ea4e2e0f508a9c99b2d4969652eed6a2e1ea5bd522"
-            ],
-            "markers": "python_version >= '3.6'",
-            "version": "==21.3"
-        },
-        "pkginfo": {
-            "hashes": [
-                "sha256:ac03e37e4d601aaee40f8087f63fc4a2a6c9814dda2c8fa6aab1b1829653bdfa",
-                "sha256:d580059503f2f4549ad6e4c106d7437356dbd430e2c7df99ee1efe03d75f691e"
-            ],
-            "markers": "python_version >= '3.6'",
-            "version": "==1.9.2"
-        },
-        "pycparser": {
-            "hashes": [
-                "sha256:8ee45429555515e1f6b185e78100aea234072576aa43ab53aefcae078162fca9",
-                "sha256:e644fdec12f7872f86c58ff790da456218b10f863970249516d60a5eaca77206"
-            ],
-            "version": "==2.21"
-        },
-        "pygments": {
-            "hashes": [
-                "sha256:56a8508ae95f98e2b9bdf93a6be5ae3f7d8af858b43e02c5a2ff083726be40c1",
-                "sha256:f643f331ab57ba3c9d89212ee4a2dabc6e94f117cf4eefde99a0574720d14c42"
-            ],
-            "markers": "python_version >= '3.6'",
-            "version": "==2.13.0"
-
->>>>>>> 1d51f9af
         },
         "pyparsing": {
             "hashes": [
@@ -391,7 +184,6 @@
         },
         "readme-renderer": {
             "hashes": [
-<<<<<<< HEAD
                 "sha256:63b4075c6698fcfa78e584930f07f39e05d46f3ec97f65006e430b595ca6348c",
                 "sha256:92fd5ac2bf8677f310f3303aa4bce5b9d5f9f2094ab98c29f13791d7b805a3db"
             ],
@@ -403,21 +195,6 @@
                 "sha256:c210084e36a42ae6b9219e00e48287def368a26d03a048ddad7bfee44f75871e"
             ],
             "version": "==2.25.1"
-=======
-                "sha256:262510fe6aae81ed4e94d8b169077f325614c0b1a45916a80442c6576264a9c2",
-                "sha256:dfb4d17f21706d145f7473e0b61ca245ba58e810cf9b2209a48239677f82e5b0"
-            ],
-            "markers": "python_version >= '3.6'",
-            "version": "==34.0"
-        },
-        "requests": {
-            "hashes": [
-                "sha256:68d7c56fd5a8999887728ef304a6d12edc7be74f1cfa47714fc8b414525c9a61",
-                "sha256:f22fa1e554c9ddfd16e6e41ac79759e17be9e492b3587efa038054674760e72d"
-            ],
-            "markers": "python_version >= '2.7' and python_version not in '3.0, 3.1, 3.2, 3.3, 3.4, 3.5'",
-            "version": "==2.27.1"
->>>>>>> 1d51f9af
         },
         "requests-toolbelt": {
             "hashes": [
@@ -464,26 +241,14 @@
                 "sha256:1e61c37477a1626458e36f7b1d82aa5c9b094fa4802892072e49de9c60c4c926",
                 "sha256:8abb2f1d86890a2dfb989f9a77cfcfd3e47c2a354b01111771326f8aa26e0254"
             ],
-<<<<<<< HEAD
-=======
-            "markers": "python_version >= '2.7' and python_version not in '3.0, 3.1, 3.2, 3.3'",
->>>>>>> 1d51f9af
             "version": "==1.16.0"
         },
         "tqdm": {
             "hashes": [
-<<<<<<< HEAD
                 "sha256:736524215c690621b06fc89d0310a49822d75e599fcd0feb7cc742b98d692493",
                 "sha256:cd5791b5d7c3f2f1819efc81d36eb719a38e0906a7380365c556779f585ea042"
             ],
             "version": "==4.61.0"
-=======
-                "sha256:5f4f682a004951c1b450bc753c710e9280c5746ce6ffedee253ddbcbf54cf1e4",
-                "sha256:6fee160d6ffcd1b1c68c65f14c829c22832bc401726335ce92c52d395944a6a1"
-            ],
-            "markers": "python_version >= '2.7' and python_version not in '3.0, 3.1, 3.2, 3.3'",
-            "version": "==4.64.1"
->>>>>>> 1d51f9af
         },
         "twine": {
             "hashes": [
@@ -495,7 +260,6 @@
         },
         "typing-extensions": {
             "hashes": [
-<<<<<<< HEAD
                 "sha256:0ac0f89795dd19de6b97debb0c6af1c70987fd80a2d62d1958f7e56fcc31b497",
                 "sha256:50b6f157849174217d0656f99dc82fe932884fb250826c18350e159ec6cdf342",
                 "sha256:779383f6086d90c99ae41cf0ff39aac8a7937a9283ce0a414e5dd782f4c94a84"
@@ -510,22 +274,6 @@
             ],
             "index": "pypi",
             "version": "==1.26.5"
-=======
-                "sha256:1a9462dcc3347a79b1f1c0271fbe79e844580bb598bafa1ed208b94da3cdcd42",
-                "sha256:21c85e0fe4b9a155d0799430b0ad741cdce7e359660ccbd8b530613e8df88ce2"
-            ],
-            "markers": "python_version < '3.8'",
-            "version": "==4.1.1"
-        },
-        "urllib3": {
-            "hashes": [
-                "sha256:47cc05d99aaa09c9e72ed5809b60e7ba354e64b59c9c173ac3018642d8bb41fc",
-                "sha256:c083dd0dce68dbfbe1129d5271cb90f9447dea7d52097c6e0126120c521ddea8"
-            ],
-            "markers": "python_version >= '2.7' and python_version not in '3.0, 3.1, 3.2, 3.3, 3.4, 3.5'",
-            "version": "==1.26.13"
-
->>>>>>> 1d51f9af
         },
         "webencodings": {
             "hashes": [
@@ -536,18 +284,10 @@
         },
         "zipp": {
             "hashes": [
-<<<<<<< HEAD
                 "sha256:3607921face881ba3e026887d8150cca609d517579abe052ac81fc5aeffdbd76",
                 "sha256:51cb66cc54621609dd593d1787f286ee42a5c0adbb4b29abea5a63edc3e03098"
             ],
             "version": "==3.4.1"
-=======
-                "sha256:71c644c5369f4a6e07636f0aa966270449561fcea2e3d6747b8d23efaa9d7832",
-                "sha256:9fe5ea21568a0a70e50f273397638d39b03353731e6cbbb3fd8502a33fec40bc"
-            ],
-            "markers": "python_version >= '3.6'",
-            "version": "==3.6.0"
->>>>>>> 1d51f9af
         }
     }
 }