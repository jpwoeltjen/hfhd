--- conflicted
+++ resolved
@@ -26,7 +26,6 @@
         },
         "certifi": {
             "hashes": [
-<<<<<<< HEAD
                 "sha256:1a4995114262bffbc2413b159f2a1a480c969de6e6eb13ee966d470af86af59c",
                 "sha256:719a74fb9e33b9bd44cc7f3a8d94bc35e4049deebe19ba7d8e108280cfd59830"
             ],
@@ -73,78 +72,12 @@
                 "sha256:fd78e5fee591709f32ef6edb9a015b4aa1a5022598e36227500c8f4e02328d9c"
             ],
             "version": "==1.14.5"
-=======
-                "sha256:2bbf76fd432960138b3ef6dda3dde0544f27cbf8546c458e60baf371917ba9ee",
-                "sha256:50b1e4f8446b06f41be7dd6338db18e0990601dce795c2b1686458aa7e8fa7d8"
-            ],
-            "version": "==2021.5.30"
->>>>>>> 0bb5b372
         },
         "cffi": {
             "hashes": [
-<<<<<<< HEAD
                 "sha256:0d6f53a15db4120f2b08c94f11e7d93d2c911ee118b6b30a04ec3ee8310179fa",
                 "sha256:f864054d66fd9118f2e67044ac8981a54775ec5b67aed0441892edb553d21da5"
             ],
-=======
-                "sha256:005a36f41773e148deac64b08f233873a4d0c18b053d37da83f6af4d9087b813",
-                "sha256:04c468b622ed31d408fea2346bec5bbffba2cc44226302a0de1ade9f5ea3d373",
-                "sha256:06d7cd1abac2ffd92e65c0609661866709b4b2d82dd15f611e602b9b188b0b69",
-                "sha256:06db6321b7a68b2bd6df96d08a5adadc1fa0e8f419226e25b2a5fbf6ccc7350f",
-                "sha256:0857f0ae312d855239a55c81ef453ee8fd24136eaba8e87a2eceba644c0d4c06",
-                "sha256:0f861a89e0043afec2a51fd177a567005847973be86f709bbb044d7f42fc4e05",
-                "sha256:1071534bbbf8cbb31b498d5d9db0f274f2f7a865adca4ae429e147ba40f73dea",
-                "sha256:158d0d15119b4b7ff6b926536763dc0714313aa59e320ddf787502c70c4d4bee",
-                "sha256:1bf1ac1984eaa7675ca8d5745a8cb87ef7abecb5592178406e55858d411eadc0",
-                "sha256:1f436816fc868b098b0d63b8920de7d208c90a67212546d02f84fe78a9c26396",
-                "sha256:24a570cd11895b60829e941f2613a4f79df1a27344cbbb82164ef2e0116f09c7",
-                "sha256:24ec4ff2c5c0c8f9c6b87d5bb53555bf267e1e6f70e52e5a9740d32861d36b6f",
-                "sha256:2894f2df484ff56d717bead0a5c2abb6b9d2bf26d6960c4604d5c48bbc30ee73",
-                "sha256:29314480e958fd8aab22e4a58b355b629c59bf5f2ac2492b61e3dc06d8c7a315",
-                "sha256:293e7ea41280cb28c6fcaaa0b1aa1f533b8ce060b9e701d78511e1e6c4a1de76",
-                "sha256:34eff4b97f3d982fb93e2831e6750127d1355a923ebaeeb565407b3d2f8d41a1",
-                "sha256:35f27e6eb43380fa080dccf676dece30bef72e4a67617ffda586641cd4508d49",
-                "sha256:3c3f39fa737542161d8b0d680df2ec249334cd70a8f420f71c9304bd83c3cbed",
-                "sha256:3d3dd4c9e559eb172ecf00a2a7517e97d1e96de2a5e610bd9b68cea3925b4892",
-                "sha256:43e0b9d9e2c9e5d152946b9c5fe062c151614b262fda2e7b201204de0b99e482",
-                "sha256:48e1c69bbacfc3d932221851b39d49e81567a4d4aac3b21258d9c24578280058",
-                "sha256:51182f8927c5af975fece87b1b369f722c570fe169f9880764b1ee3bca8347b5",
-                "sha256:58e3f59d583d413809d60779492342801d6e82fefb89c86a38e040c16883be53",
-                "sha256:5de7970188bb46b7bf9858eb6890aad302577a5f6f75091fd7cdd3ef13ef3045",
-                "sha256:65fa59693c62cf06e45ddbb822165394a288edce9e276647f0046e1ec26920f3",
-                "sha256:681d07b0d1e3c462dd15585ef5e33cb021321588bebd910124ef4f4fb71aef55",
-                "sha256:69e395c24fc60aad6bb4fa7e583698ea6cc684648e1ffb7fe85e3c1ca131a7d5",
-                "sha256:6c97d7350133666fbb5cf4abdc1178c812cb205dc6f41d174a7b0f18fb93337e",
-                "sha256:6e4714cc64f474e4d6e37cfff31a814b509a35cb17de4fb1999907575684479c",
-                "sha256:72d8d3ef52c208ee1c7b2e341f7d71c6fd3157138abf1a95166e6165dd5d4369",
-                "sha256:8ae6299f6c68de06f136f1f9e69458eae58f1dacf10af5c17353eae03aa0d827",
-                "sha256:8b198cec6c72df5289c05b05b8b0969819783f9418e0409865dac47288d2a053",
-                "sha256:99cd03ae7988a93dd00bcd9d0b75e1f6c426063d6f03d2f90b89e29b25b82dfa",
-                "sha256:9cf8022fb8d07a97c178b02327b284521c7708d7c71a9c9c355c178ac4bbd3d4",
-                "sha256:9de2e279153a443c656f2defd67769e6d1e4163952b3c622dcea5b08a6405322",
-                "sha256:9e93e79c2551ff263400e1e4be085a1210e12073a31c2011dbbda14bda0c6132",
-                "sha256:9ff227395193126d82e60319a673a037d5de84633f11279e336f9c0f189ecc62",
-                "sha256:a465da611f6fa124963b91bf432d960a555563efe4ed1cc403ba5077b15370aa",
-                "sha256:ad17025d226ee5beec591b52800c11680fca3df50b8b29fe51d882576e039ee0",
-                "sha256:afb29c1ba2e5a3736f1c301d9d0abe3ec8b86957d04ddfa9d7a6a42b9367e396",
-                "sha256:b85eb46a81787c50650f2392b9b4ef23e1f126313b9e0e9013b35c15e4288e2e",
-                "sha256:bb89f306e5da99f4d922728ddcd6f7fcebb3241fc40edebcb7284d7514741991",
-                "sha256:cbde590d4faaa07c72bf979734738f328d239913ba3e043b1e98fe9a39f8b2b6",
-                "sha256:cc5a8e069b9ebfa22e26d0e6b97d6f9781302fe7f4f2b8776c3e1daea35f1adc",
-                "sha256:cd2868886d547469123fadc46eac7ea5253ea7fcb139f12e1dfc2bbd406427d1",
-                "sha256:d42b11d692e11b6634f7613ad8df5d6d5f8875f5d48939520d351007b3c13406",
-                "sha256:df5052c5d867c1ea0b311fb7c3cd28b19df469c056f7fdcfe88c7473aa63e333",
-                "sha256:f2d45f97ab6bb54753eab54fffe75aaf3de4ff2341c9daee1987ee1837636f1d",
-                "sha256:fd78e5fee591709f32ef6edb9a015b4aa1a5022598e36227500c8f4e02328d9c"
-            ],
-            "version": "==1.14.5"
-        },
-        "charset-normalizer": {
-            "hashes": [
-                "sha256:0d6f53a15db4120f2b08c94f11e7d93d2c911ee118b6b30a04ec3ee8310179fa",
-                "sha256:f864054d66fd9118f2e67044ac8981a54775ec5b67aed0441892edb553d21da5"
-            ],
->>>>>>> 0bb5b372
             "version": "==4.0.0"
         },
         "cryptography": {
@@ -180,19 +113,11 @@
         },
         "importlib-metadata": {
             "hashes": [
-<<<<<<< HEAD
                 "sha256:1cedf994a9b6885dcbb7ed40b24c332b1de3956319f4b1a0f07c0621d453accc",
                 "sha256:c9c1b6c7dbc62084f3e6a614a194eb16ded7947736c18e3300125d5c0a7a8b3c"
             ],
             "markers": "python_version < '3.8'",
             "version": "==3.9.1"
-=======
-                "sha256:960d52ba7c21377c990412aca380bf3642d734c2eaab78a2c39319f67c6a5786",
-                "sha256:e592faad8de1bda9fe920cf41e15261e7131bcf266c30306eec00e8e225c1dd5"
-            ],
-            "markers": "python_version < '3.8'",
-            "version": "==4.4.0"
->>>>>>> 0bb5b372
         },
         "jeepney": {
             "hashes": [
@@ -232,18 +157,11 @@
         },
         "pygments": {
             "hashes": [
-<<<<<<< HEAD
                 "sha256:bc9591213a8f0e0ca1a5e68a479b4887fdc3e75d0774e5c71c31920c427de435",
                 "sha256:df49d09b498e83c1a73128295860250b0b7edd4c723a32e9bc0d295c7c2ec337"
             ],
             "index": "pypi",
             "version": "==2.7.4"
-=======
-                "sha256:a18f47b506a429f6f4b9df81bb02beab9ca21d0a5fee38ed15aef65f0545519f",
-                "sha256:d66e804411278594d764fc69ec36ec13d9ae9147193a1740cd34d272ca383b8e"
-            ],
-            "version": "==2.9.0"
->>>>>>> 0bb5b372
         },
         "pyparsing": {
             "hashes": [
@@ -324,17 +242,10 @@
         },
         "tqdm": {
             "hashes": [
-<<<<<<< HEAD
                 "sha256:9fdf349068d047d4cfbe24862c425883af1db29bcddf4b0eeb2524f6fbdb23c7",
                 "sha256:d666ae29164da3e517fcf125e41d4fe96e5bb375cd87ff9763f6b38b5592fe33"
             ],
             "version": "==4.59.0"
-=======
-                "sha256:736524215c690621b06fc89d0310a49822d75e599fcd0feb7cc742b98d692493",
-                "sha256:cd5791b5d7c3f2f1819efc81d36eb719a38e0906a7380365c556779f585ea042"
-            ],
-            "version": "==4.61.0"
->>>>>>> 0bb5b372
         },
         "twine": {
             "hashes": [
@@ -346,7 +257,6 @@
         },
         "typing-extensions": {
             "hashes": [
-<<<<<<< HEAD
                 "sha256:7cb407020f00f7bfc3cb3e7881628838e69d8f3fcab2f64742a5e76b2f841918",
                 "sha256:99d4073b617d30288f569d3f13d2bd7548c3a7e4c8de87db09a9d29bb3a4a60c",
                 "sha256:dafc7639cde7f1b6e1acc0f457842a83e722ccca8eef5270af2d74792619a89f"
@@ -360,22 +270,6 @@
                 "sha256:e7b021f7241115872f92f43c6508082facffbd1c048e3c6e2bb9c2a157e28937"
             ],
             "version": "==1.26.4"
-=======
-                "sha256:0ac0f89795dd19de6b97debb0c6af1c70987fd80a2d62d1958f7e56fcc31b497",
-                "sha256:50b6f157849174217d0656f99dc82fe932884fb250826c18350e159ec6cdf342",
-                "sha256:779383f6086d90c99ae41cf0ff39aac8a7937a9283ce0a414e5dd782f4c94a84"
-            ],
-            "markers": "python_version < '3.8'",
-            "version": "==3.10.0.0"
-        },
-        "urllib3": {
-            "hashes": [
-                "sha256:753a0374df26658f99d826cfe40394a686d05985786d946fbe4165b5148f5a7c",
-                "sha256:a7acd0977125325f516bda9735fa7142b909a8d01e8b2e4c8108d0984e6e0098"
-            ],
-            "index": "pypi",
-            "version": "==1.26.5"
->>>>>>> 0bb5b372
         },
         "webencodings": {
             "hashes": [
